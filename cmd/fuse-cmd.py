#!/bin/sh
"""": # -*-python-*-
bup_python="$(dirname "$0")/bup-python" || exit $?
exec "$bup_python" "$0" ${1+"$@"}
"""
# end of bup preamble

import sys, os, errno

from bup import options, git, vfs, xstat
from bup.helpers import buglvl, log

try:
    import fuse
except ImportError:
    log('error: cannot find the python "fuse" module; please install it\n')
    sys.exit(1)


<<<<<<< HEAD
class Stat(fuse.Stat):
    def __init__(self):
        self.st_mode = 16749
        self.st_ino = 0
        self.st_dev = 0
        self.st_nlink = 0
        self.st_uid = os.getuid()
        self.st_gid = os.getgid()
        self.st_size = 0
        self.st_atime = 0
        self.st_mtime = 0
        self.st_ctime = 0
        self.st_blocks = 0
        self.st_blksize = 0
        self.st_rdev = 0


=======
>>>>>>> 06485555
cache = {}
def cache_get(top, path):
    parts = path.split('/')
    cache[('',)] = top
    c = None
    max = len(parts)
    if buglvl >= 1:
        log('cache: %r\n' % cache.keys())
    for i in range(max):
        pre = parts[:max-i]
        if buglvl >= 1:
            log('cache trying: %r\n' % pre)
        c = cache.get(tuple(pre))
        if c:
            rest = parts[max-i:]
            for r in rest:
                if buglvl >= 1:
                    log('resolving %r from %r\n' % (r, c.fullname()))
                c = c.lresolve(r)
                key = tuple(pre + [r])
                if buglvl >= 1:
                    log('saving: %r\n' % (key,))
                cache[key] = c
            break
    assert(c)
    return c


class BupFs(fuse.Fuse):
    def __init__(self, top, meta=False, verbose=0):
        fuse.Fuse.__init__(self)
        self.top = top
        self.meta = meta
        self.verbose = verbose
    
    def getattr(self, path):
        if self.verbose > 0:
            log('--getattr(%r)\n' % path)
        try:
            node = cache_get(self.top, path)
<<<<<<< HEAD
            st = Stat()
            if node.mode != 16384:
                st.st_mode = node.mode
            st.st_nlink = node.nlinks()
            st.st_size = node.size()  # Until/unless we store the size in m.
=======
            st = fuse.Stat(st_mode=node.mode,
                           st_nlink=node.nlinks(),
                           # Until/unless we store the size in m.
                           st_size=node.size())
>>>>>>> 06485555
            if self.meta:
                m = node.metadata()
                if m:
                    st.st_mode = m.mode
                    st.st_uid = m.uid
                    st.st_gid = m.gid
                    st.st_atime = max(0, xstat.fstime_floor_secs(m.atime))
                    st.st_mtime = max(0, xstat.fstime_floor_secs(m.mtime))
                    st.st_ctime = max(0, xstat.fstime_floor_secs(m.ctime))
            return st
        except vfs.NoSuchFile:
            return -errno.ENOENT

    def readdir(self, path, offset):
        if self.verbose > 0:
            log('--readdir(%r)\n' % path)
        node = cache_get(self.top, path)
        yield fuse.Direntry('.')
        yield fuse.Direntry('..')
        for sub in node.subs():
            yield fuse.Direntry(sub.name)

    def readlink(self, path):
        if self.verbose > 0:
            log('--readlink(%r)\n' % path)
        node = cache_get(self.top, path)
        return node.readlink()

    def open(self, path, flags):
        if self.verbose > 0:
            log('--open(%r)\n' % path)
        node = cache_get(self.top, path)
        accmode = os.O_RDONLY | os.O_WRONLY | os.O_RDWR
        if (flags & accmode) != os.O_RDONLY:
            return -errno.EACCES
        node.open()

    def release(self, path, flags):
        if self.verbose > 0:
            log('--release(%r)\n' % path)

    def read(self, path, size, offset):
        if self.verbose > 0:
            log('--read(%r)\n' % path)
        n = cache_get(self.top, path)
        o = n.open()
        o.seek(offset)
        return o.read(size)


if not hasattr(fuse, '__version__'):
    raise RuntimeError, "your fuse module is too old for fuse.__version__"
fuse.fuse_python_api = (0, 2)


optspec = """
bup fuse [-d] [-f] <mountpoint>
--
f,foreground  run in foreground
d,debug       run in the foreground and display FUSE debug information
o,allow-other allow other users to access the filesystem
meta          report original metadata for paths when available
v,verbose     increase log output (can be used more than once)
"""
o = options.Options(optspec)
(opt, flags, extra) = o.parse(sys.argv[1:])

if len(extra) != 1:
    o.fatal("exactly one argument expected")

git.check_repo_or_die()
top = vfs.RefList(None)
f = BupFs(top, meta=opt.meta, verbose=opt.verbose)
f.fuse_args.mountpoint = extra[0]
if opt.debug:
    f.fuse_args.add('debug')
if opt.foreground:
    f.fuse_args.setmod('foreground')
print f.multithreaded
f.multithreaded = False
if opt.allow_other:
    f.fuse_args.add('allow_other')

f.main()<|MERGE_RESOLUTION|>--- conflicted
+++ resolved
@@ -17,26 +17,6 @@
     sys.exit(1)
 
 
-<<<<<<< HEAD
-class Stat(fuse.Stat):
-    def __init__(self):
-        self.st_mode = 16749
-        self.st_ino = 0
-        self.st_dev = 0
-        self.st_nlink = 0
-        self.st_uid = os.getuid()
-        self.st_gid = os.getgid()
-        self.st_size = 0
-        self.st_atime = 0
-        self.st_mtime = 0
-        self.st_ctime = 0
-        self.st_blocks = 0
-        self.st_blksize = 0
-        self.st_rdev = 0
-
-
-=======
->>>>>>> 06485555
 cache = {}
 def cache_get(top, path):
     parts = path.split('/')
@@ -77,18 +57,10 @@
             log('--getattr(%r)\n' % path)
         try:
             node = cache_get(self.top, path)
-<<<<<<< HEAD
-            st = Stat()
-            if node.mode != 16384:
-                st.st_mode = node.mode
-            st.st_nlink = node.nlinks()
-            st.st_size = node.size()  # Until/unless we store the size in m.
-=======
             st = fuse.Stat(st_mode=node.mode,
                            st_nlink=node.nlinks(),
                            # Until/unless we store the size in m.
                            st_size=node.size())
->>>>>>> 06485555
             if self.meta:
                 m = node.metadata()
                 if m:
