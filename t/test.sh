#!/usr/bin/env bash
. wvtest.sh
#set -e

TOP="$(/bin/pwd)"
export BUP_DIR="$TOP/buptest.tmp"

bup()
{
    "$TOP/bup" "$@"
}

WVSTART "init"

#set -x
rm -rf "$BUP_DIR"
WVPASS bup init

WVSTART "index"
D=bupdata.tmp
rm -rf $D
mkdir $D
WVPASSEQ "$(bup index --check -p)" ""
WVPASSEQ "$(bup index --check -p $D)" ""
WVFAIL [ -e $D.fake ]
WVFAIL bup index --check -u $D.fake
WVPASS bup index --check -u $D
WVPASSEQ "$(bup index --check -p $D)" "$D/"
touch $D/a
WVPASS bup random 128k >$D/b
mkdir $D/d $D/d/e
WVPASS bup random 512 >$D/f
WVPASSEQ "$(bup index -s $D/)" "A $D/"
WVPASSEQ "$(bup index -s $D/b)" ""
WVPASSEQ "$(bup index --check -us $D/b)" "A $D/b"
WVPASSEQ "$(bup index --check -us $D/b $D/d)" \
"A $D/d/e/
A $D/d/
A $D/b"
touch $D/d/z
bup tick
WVPASSEQ "$(bup index --check -usx $D)" \
"A $D/f
A $D/d/z
A $D/d/e/
A $D/d/
A $D/b
A $D/a
A $D/"
WVPASSEQ "$(bup index --check -us $D/a $D/b --fake-valid)" \
"  $D/b
  $D/a"
WVPASSEQ "$(bup index --check -us $D/a)" "  $D/a"  # stays unmodified
WVPASSEQ "$(bup index --check -us $D/d --fake-valid)" \
"  $D/d/z
  $D/d/e/
  $D/d/"
touch $D/d/z
WVPASS bup index -u $D/d/z  # becomes modified
WVPASSEQ "$(bup index -s $D/a $D $D/b)" \
"A $D/f
M $D/d/z
  $D/d/e/
M $D/d/
  $D/b
  $D/a
A $D/"

WVPASS bup index -u $D/d/e $D/a --fake-invalid
WVPASSEQ "$(cd $D && bup index -m .)" \
"./f
./d/z
./d/e/
./d/
./a
./"
WVPASSEQ "$(cd $D && bup index -m)" \
"f
d/z
d/e/
d/
a
./"
WVPASSEQ "$(cd $D && bup index -s .)" "$(cd $D && bup index -s .)"

WVFAIL bup save -t $D/doesnt-exist-filename

mv $BUP_DIR/bupindex $BUP_DIR/bi.old
WVFAIL bup save -t $D/d/e/fifotest
mkfifo $D/d/e/fifotest
WVPASS bup index -u $D/d/e/fifotest
WVFAIL bup save -t $D/d/e/fifotest
WVFAIL bup save -t $D/d/e
rm -f $D/d/e/fifotest
WVPASS bup index -u $D/d/e
WVFAIL bup save -t $D/d/e/fifotest
mv $BUP_DIR/bi.old $BUP_DIR/bupindex

WVPASS bup index -u $D/d/e
WVPASS bup save -t $D/d/e
WVPASSEQ "$(cd $D && bup index -m)" \
"f
d/z
d/
a
./"
WVPASS bup save -t $D/d
WVPASSEQ "$(cd $D && bup index -m)" \
"f
a
./"
tree1=$(bup save -t $D)
WVPASSEQ "$(cd $D && bup index -m)" ""
tree2=$(bup save -t $D)
WVPASSEQ "$tree1" "$tree2"
WVPASSEQ "$(bup index -s / | grep ^D)" ""
tree3=$(bup save -t /)
WVPASSEQ "$tree1" "$tree3"
WVPASS bup save -r :$BUP_DIR -n r-test $D
WVFAIL bup save -r :$BUP_DIR/fake/path -n r-test $D
WVFAIL bup save -r :$BUP_DIR -n r-test $D/fake/path

WVSTART "split"
echo a >a.tmp
echo b >b.tmp
WVPASS bup split -b a.tmp >taga.tmp
WVPASS bup split -b b.tmp >tagb.tmp
cat a.tmp b.tmp | WVPASS bup split -b >tagab.tmp
WVPASSEQ $(cat taga.tmp | wc -l) 1
WVPASSEQ $(cat tagb.tmp | wc -l) 1
WVPASSEQ $(cat tagab.tmp | wc -l) 1
WVPASSEQ $(cat tag[ab].tmp | wc -l) 2
WVPASSEQ "$(bup split -b a.tmp b.tmp)" "$(cat tagab.tmp)"
WVPASSEQ "$(bup split -b --keep-boundaries a.tmp b.tmp)" "$(cat tag[ab].tmp)"
WVPASSEQ "$(cat tag[ab].tmp | bup split -b --keep-boundaries --git-ids)" \
         "$(cat tag[ab].tmp)"
WVPASSEQ "$(cat tag[ab].tmp | bup split -b --git-ids)" \
         "$(cat tagab.tmp)"
WVPASS bup split --bench -b <t/testfile1 >tags1.tmp
WVPASS bup split -vvvv -b t/testfile2 >tags2.tmp
WVPASS bup margin
WVPASS bup midx -f
WVPASS bup margin
WVPASS bup split -t t/testfile2 >tags2t.tmp
WVPASS bup split -t t/testfile2 --fanout 3 >tags2tf.tmp
WVPASS bup split -r "$BUP_DIR" -c t/testfile2 >tags2c.tmp
WVPASS bup split -r :$BUP_DIR -c t/testfile2 >tags2c.tmp
WVPASS ls -lR \
   | WVPASS bup split -r :$BUP_DIR -c --fanout 3 --max-pack-objects 3 -n lslr
WVPASS bup ls
WVFAIL bup ls /does-not-exist
WVPASS bup ls /lslr
#WVPASS bup ls /lslr/1971-01-01   # all dates always exist
WVFAIL diff -u tags1.tmp tags2.tmp

# fanout must be different from non-fanout
WVFAIL diff tags2t.tmp tags2tf.tmp
wc -c t/testfile1 t/testfile2
wc -l tags1.tmp tags2.tmp

WVPASS bup memtest -c1 -n100
WVPASS bup memtest -c1 -n100 --existing

WVSTART "join"
WVPASS bup join $(cat tags1.tmp) >out1.tmp
WVPASS bup join <tags2.tmp >out2.tmp
WVPASS bup join <tags2t.tmp >out2t.tmp
WVPASS bup join -r "$BUP_DIR" <tags2c.tmp >out2c.tmp
WVPASS bup join -r ":$BUP_DIR" <tags2c.tmp >out2c.tmp
WVPASS diff -u t/testfile1 out1.tmp
WVPASS diff -u t/testfile2 out2.tmp
WVPASS diff -u t/testfile2 out2t.tmp
WVPASS diff -u t/testfile2 out2c.tmp

WVSTART "save/git-fsck"
(
    set -e
    cd "$BUP_DIR" || exit 1
    #git repack -Ad
    #git prune
    (cd "$TOP/t/sampledata" && WVPASS bup save -vvn master /) || WVFAIL
    n=$(git fsck --full --strict 2>&1 | 
      egrep -v 'dangling (commit|tree)' |
      tee -a /dev/stderr | 
      wc -l)
    WVPASS [ "$n" -eq 0 ]
) || exit 1

WVSTART "restore"
rm -rf buprestore.tmp
WVFAIL bup restore boink
WVPASS bup restore -C buprestore.tmp "/master/latest/$TOP/$D"
WVPASSEQ "$(ls buprestore.tmp)" "bupdata.tmp"
rm -rf buprestore.tmp
WVPASS bup restore -C buprestore.tmp "/master/latest/$TOP/$D/"
WVPASS diff -ur $D/ buprestore.tmp/

WVSTART "ftp"
WVPASS bup ftp "cat /master/latest/$TOP/$D/b" >$D/b.new
WVPASS bup ftp "cat /master/latest/$TOP/$D/f" >$D/f.new
WVPASS bup ftp "cat /master/latest/$TOP/$D/f"{,} >$D/f2.new
WVPASS bup ftp "cat /master/latest/$TOP/$D/a" >$D/a.new
WVPASSEQ "$(sha1sum <$D/b)" "$(sha1sum <$D/b.new)"
WVPASSEQ "$(sha1sum <$D/f)" "$(sha1sum <$D/f.new)"
WVPASSEQ "$(cat $D/f.new{,} | sha1sum)" "$(sha1sum <$D/f2.new)"
WVPASSEQ "$(sha1sum <$D/a)" "$(sha1sum <$D/a.new)"

WVSTART "tag"
WVFAIL bup tag -d v0.n 2>/dev/null
WVFAIL bup tag v0.n non-existant 2>/dev/null
WVPASSEQ "$(bup tag)" ""
WVPASS bup tag v0.1 master
WVPASSEQ "$(bup tag)" "v0.1"
WVPASS bup tag -d v0.1

# This section destroys data in the bup repository, so it is done last.
WVSTART "fsck"
WVPASS bup fsck
WVPASS bup fsck --quick
if bup fsck --par2-ok; then
    WVSTART "fsck (par2)"
else
    WVSTART "fsck (PAR2 IS MISSING)"
fi
WVPASS bup fsck -g
WVPASS bup fsck -r
WVPASS bup damage $BUP_DIR/objects/pack/*.pack -n10 -s1 -S0
WVFAIL bup fsck --quick
WVFAIL bup fsck --quick --disable-par2
chmod u+w $BUP_DIR/objects/pack/*.idx
WVPASS bup damage $BUP_DIR/objects/pack/*.idx -n10 -s1 -S0
WVFAIL bup fsck --quick -j4
WVPASS bup damage $BUP_DIR/objects/pack/*.pack -n10 -s1024 --percent 0.4 -S0
WVFAIL bup fsck --quick
WVFAIL bup fsck --quick -rvv -j99   # fails because repairs were needed
if bup fsck --par2-ok; then
    WVPASS bup fsck -r # ok because of repairs from last time
    WVPASS bup damage $BUP_DIR/objects/pack/*.pack -n202 -s1 --equal -S0
    WVFAIL bup fsck
    WVFAIL bup fsck -rvv   # too many errors to be repairable
    WVFAIL bup fsck -r   # too many errors to be repairable
else
    WVFAIL bup fsck --quick -r # still fails because par2 was missing
fi

<<<<<<< HEAD
exit 0
=======
WVSTART "exclude-bupdir"
D=exclude-bupdir.tmp
rm -rf $D
mkdir $D
export BUP_DIR="$D/.bup"
WVPASS bup init
touch $D/a
WVPASS bup random 128k >$D/b
mkdir $D/d $D/d/e
WVPASS bup random 512 >$D/f
WVPASS bup index -ux $D
bup save -n exclude-bupdir $D
WVPASSEQ "$(bup ls exclude-bupdir/latest/$TOP/$D/)" "a
b
d/
f"

WVSTART "exclude"
D=exclude.tmp
rm -rf $D
mkdir $D
export BUP_DIR="$D/.bup"
WVPASS bup init
touch $D/a
WVPASS bup random 128k >$D/b
mkdir $D/d $D/d/e
WVPASS bup random 512 >$D/f
WVPASS bup index -ux --exclude $D/d $D
bup save -n exclude $D
WVPASSEQ "$(bup ls exclude/latest/$TOP/$D/)" "a
b
f"
mkdir $D/g $D/h
WVPASS bup index -ux --exclude $D/d --exclude $TOP/$D/g --exclude $D/h $D
bup save -n exclude $D
WVPASSEQ "$(bup ls exclude/latest/$TOP/$D/)" "a
b
f"

WVSTART "exclude-from"
D=exclude-fromdir.tmp
EXCLUDE_FILE=exclude-from.tmp
echo "$D/d 
 $TOP/$D/g
$D/h" > $EXCLUDE_FILE
rm -rf $D
mkdir $D
export BUP_DIR="$D/.bup"
WVPASS bup init
touch $D/a
WVPASS bup random 128k >$D/b
mkdir $D/d $D/d/e
WVPASS bup random 512 >$D/f
mkdir $D/g $D/h
WVPASS bup index -ux --exclude-from $EXCLUDE_FILE $D
bup save -n exclude-from $D
WVPASSEQ "$(bup ls exclude-from/latest/$TOP/$D/)" "a
b
f"
rm $EXCLUDE_FILE

WVSTART "strip"
D=strip.tmp
rm -rf $D
mkdir $D
export BUP_DIR="$D/.bup"
WVPASS bup init
touch $D/a
WVPASS bup random 128k >$D/b
mkdir $D/d $D/d/e
WVPASS bup random 512 >$D/f
WVPASS bup index -ux $D
bup save --strip -n strip $D
WVPASSEQ "$(bup ls strip/latest/)" "a
b
d/
f"

WVSTART "strip-path"
D=strip-path.tmp
rm -rf $D
mkdir $D
export BUP_DIR="$D/.bup"
WVPASS bup init
touch $D/a
WVPASS bup random 128k >$D/b
mkdir $D/d $D/d/e
WVPASS bup random 512 >$D/f
WVPASS bup index -ux $D
bup save --strip-path $TOP -n strip-path $D
WVPASSEQ "$(bup ls strip-path/latest/$D/)" "a
b
d/
f"

WVSTART "graft_points"
D=graft-points.tmp
rm -rf $D
mkdir $D
export BUP_DIR="$D/.bup"
WVPASS bup init
touch $D/a
WVPASS bup random 128k >$D/b
mkdir $D/d $D/d/e
WVPASS bup random 512 >$D/f
WVPASS bup index -ux $D
bup save --graft $TOP/$D=/grafted -n graft-point-absolute $D
WVPASSEQ "$(bup ls graft-point-absolute/latest/grafted/)" "a
b
d/
f"
bup save --graft $D=grafted -n graft-point-relative $D
WVPASSEQ "$(bup ls graft-point-relative/latest/$TOP/grafted/)" "a
b
d/
f"

WVSTART "indexfile"
D=indexfile.tmp
INDEXFILE=tmpindexfile.tmp
rm -f $INDEXFILE
rm -rf $D
mkdir $D
export BUP_DIR="$D/.bup"
WVPASS bup init
touch $D/a
touch $D/b
mkdir $D/c
WVPASS bup index -ux $D
bup save --strip -n bupdir $D
WVPASSEQ "$(bup ls bupdir/latest/)" "a
b
c/"
WVPASS bup index -f $INDEXFILE --exclude=$D/c -ux $D
bup save --strip -n indexfile -f $INDEXFILE $D
WVPASSEQ "$(bup ls indexfile/latest/)" "a
b"


WVSTART "import-rsnapshot"
D=rsnapshot.tmp
export BUP_DIR="$TOP/$D/.bup"
rm -rf $D
mkdir $D
WVPASS bup init
mkdir -p $D/hourly.0/buptest/a
touch $D/hourly.0/buptest/a/b
mkdir -p $D/hourly.0/buptest/c/d
touch $D/hourly.0/buptest/c/d/e
WVPASS true
WVPASS bup import-rsnapshot $D/
WVPASSEQ "$(bup ls buptest/latest/)" "a/
c/"
>>>>>>> 970d5bf1
<|MERGE_RESOLUTION|>--- conflicted
+++ resolved
@@ -243,9 +243,6 @@
     WVFAIL bup fsck --quick -r # still fails because par2 was missing
 fi
 
-<<<<<<< HEAD
-exit 0
-=======
 WVSTART "exclude-bupdir"
 D=exclude-bupdir.tmp
 rm -rf $D
@@ -398,5 +395,4 @@
 WVPASS true
 WVPASS bup import-rsnapshot $D/
 WVPASSEQ "$(bup ls buptest/latest/)" "a/
-c/"
->>>>>>> 970d5bf1
+c/"